""" Python main script of MatMat trade module

	Notes
	------
	Fill notes if necessary

	"""

# general
import sys
import os
import copy

import warnings
warnings.simplefilter(action='ignore', category=FutureWarning)

# scientific
import numpy as np
import pandas as pd
import pymrio
import matplotlib.pyplot as plt
import seaborn as sns
sns.set_theme()

# local folder
from local_paths import data_dir
from local_paths import output_dir

# local library
from utils import Tools

###########################
# SETTINGS
###########################

# year to study in [*range(1995, 2022 + 1)]
base_year = 2015

# system type: pxp or ixi
system = 'pxp'

# agg name: to implement in agg_matrix.xlsx
agg_name = {
	'sector': 'ref',
	'region': 'ref'
}

# define filename concatenating settings
concat_settings = str(base_year) + '_' + \
	agg_name['sector']  + '_' +  \
	agg_name['region']

# set if rebuilding calibration from exiobase
calib = False


###########################
# READ/ORGANIZE/CLEAN DATA
###########################

# define file name
file_name = 'IOT_' + str(base_year) + '_' + system + '.zip'


# download data online
if not os.path.isfile(data_dir / file_name):

	pymrio.download_exiobase3(
		storage_folder = data_dir,
		system = system,
		years = base_year
	)


# import or build calibration data
if calib:
<<<<<<< HEAD
    print("Début calib")
    # import exiobase data
    reference = pymrio.parse_exiobase3(
        data_dir / file_name
    )

    # isolate ghg emissions
    reference.ghg_emissions = Tools.extract_ghg_emissions(reference)

    # del useless extensions
    reference.remove_extension(['satellite', 'impacts'])

    # import agregation matrices
    agg_matrix = {
        key: pd.read_excel(
            data_dir / 'agg_matrix2.xlsx',
            sheet_name = key + '_' + value
        ) for (key, value) in agg_name.items()
    }
    agg_matrix['sector'].set_index(['category', 'sub_category', 'sector'], inplace = True)
    agg_matrix['region'].set_index(['Country name', 'Country code'], inplace = True)

    # apply regional and sectorial agregations
    reference.aggregate(
        region_agg = agg_matrix['region'].T.values,
        sector_agg = agg_matrix['sector'].T.values,
        region_names = agg_matrix['region'].columns.tolist(),
        sector_names = agg_matrix['sector'].columns.tolist()
    )

    # reset all to flows before saving
    reference = reference.reset_to_flows()
    reference.ghg_emissions.reset_to_flows()

    # save calibration data
    reference.save_all(
        data_dir / ('reference' + '_' + concat_settings)
    )
    print("Fin calib")
=======
	print("Début calib")
	# import exiobase data
	reference = pymrio.parse_exiobase3(
		data_dir / file_name
	)

	# isolate ghg emissions
	reference.ghg_emissions = Tools.extract_ghg_emissions(reference)

	# del useless extensions
	reference.remove_extension(['satellite', 'impacts'])

	# import agregation matrices
	agg_matrix = {
		key: pd.read_excel(
			data_dir / 'agg_matrix.xlsx',
			sheet_name = key + '_' + value
		) for (key, value) in agg_name.items()
	}
	agg_matrix['sector'].set_index(['category', 'sub_category', 'sector'], inplace = True)
	agg_matrix['region'].set_index(['Country name', 'Country code'], inplace = True)

	# apply regional and sectorial agregations
	reference.aggregate(
		region_agg = agg_matrix['region'].T.values,
		sector_agg = agg_matrix['sector'].T.values,
		region_names = agg_matrix['region'].columns.tolist(),
		sector_names = agg_matrix['sector'].columns.tolist()
	)

	# reset all to flows before saving
	reference = reference.reset_to_flows()
	reference.ghg_emissions.reset_to_flows()

	# save calibration data
	reference.save_all(
		data_dir / ('reference' + '_' + concat_settings)
	)
	print("Fin calib")
>>>>>>> 540a483d

else:

	# import calibration data built with calib = True
	reference = pymrio.parse_exiobase3(
		data_dir / ('reference' + '_' + concat_settings)
	)


###########################
# CALCULATIONS
###########################

# calculate reference system
reference.calc_all()


# update extension calculations
reference.ghg_emissions_desag = Tools.recal_extensions_per_region(
	reference,
	'ghg_emissions'
)

# save reference data base
reference.save_all(
    output_dir / ('reference' + '_' + concat_settings)  
)

plot_scatter_desag_spatiale = False
if plot_scatter_desag_spatiale:
    imp_FR_tot = reference.Z['FR'].drop(labels='FR',axis=0,level=0).sum(axis=1).sum(level=0)
    total_imp = imp_FR_tot.sum()
    part_imp = imp_FR_tot/total_imp *100

    list_eur = ['Austria','Belgium','Bulgaria','Cyprus','Czech Republic','Germany','Denmark','Estonia','Spain',
    'Finland','Greece','Croatia','Hungary','Ireland','Italy','Lithuania','Luxembourg','Latvia','Malta','Netherlands',
    'Poland','Romania','Sweden','Slovakia']
    list_brics = ['Brazil','Russia','India','China','South Africa']
    list_row = ['Taiwan','Indonesia','RoW Asia and Pacific','RoW America','RoW Europe',
    'RoW Africa','RoW Middle East']
    list_otheroecd = ['United Kingdom','United States','Japan','Canada',
    'South Korea', 'Mexico', 'Australia','Switzerland','Turkey','Norway']


    M=reference.ghg_emissions_desag.M.sum().drop(labels='FR',axis=0,level=0)
    M_tot = M.sum(level=0)


    color=[]
    contenu=[]
    part=[]
    for reg in list_eur+list_brics+list_row+list_otheroecd:
        contenu.append(M_tot[reg])
        part.append(part_imp[reg])
        if reg in list_eur:
            color.append('blue')
            continue
        if reg in list_otheroecd:
            color.append('red')
            continue
        if reg in list_brics:
            color.append('green')
            continue
        if reg in list_row:
            color.append('gray')
    ['UE','Other_OECD','BRICS','RoW']
    contenu.append(np.mean(contenu[:len(list_eur)-1]))
    contenu.append(np.mean(contenu[len(list_eur):len(list_eur)+len(list_brics)-1]))
    contenu.append(np.mean(contenu[len(list_eur)+len(list_brics):len(list_eur)+len(list_brics)+len(list_row)-1]))
    contenu.append(np.mean(contenu[len(list_eur)+len(list_brics)+len(list_row):len(list_eur)+len(list_brics)+len(list_row)+len(list_otheroecd)-1]))
    part.append(np.sum(part[:len(list_eur)-1]))
    part.append(np.sum(part[len(list_eur):len(list_eur)+len(list_brics)-1]))
    part.append(np.sum(part[len(list_eur)+len(list_brics):len(list_eur)+len(list_brics)+len(list_row)-1]))
    part.append(np.sum(part[len(list_eur)+len(list_brics)+len(list_row):len(list_eur)+len(list_brics)+len(list_row)+len(list_otheroecd)-1]))
    color.append('black')
    color.append('black')
    color.append('black')
    color.append('black')
    df_scatter = pd.DataFrame(data={'Contenu_CO2':contenu,'Part_Imp':part,'pays':list_eur+list_brics+list_row+list_otheroecd+['UE','Other_OECD','BRICS','RoW']})
    print(df_scatter)

    fig, ax = plt.subplots()
    ax.scatter(x=df_scatter['Contenu_CO2'],y=df_scatter['Part_Imp'],color=color)
    ax.set_xlabel("Contenu Carbone d'un bien importé")
    ax.set_ylabel('Part dans les importations françaises')
    for idx, row in df_scatter.iterrows():
        ax.annotate(row['pays'], (row['Contenu_CO2'], row['Part_Imp']),fontsize=5 )
    plt.savefig("figures/scatter_desag_spatiale.png")
    plt.show()

# init counterfactual(s)
counterfactual = reference.copy()
counterfactual.remove_extension('ghg_emissions_desag')

# read param sets to shock reference system
## ToDo
nbsect = len(list(reference.get_sectors()))


   

def get_least(sector,reloc):
	#par défaut on ne se laisse pas la possibilité de relocaliser en FR
	M = reference.ghg_emissions_desag.M.sum()
	#compute the part of the french economy that depends on broad activities, for each sector :
	import_demand_FR = (reference.Y['FR'].drop(['FR']).sum(axis=1)+reference.Z['FR'].drop(['FR']).sum(axis=1)).sum(level=1)

	regs = list(reference.get_regions())[1:]

	if reloc:
		regs = list(reference.get_regions())
	ind=0
	for i in range(1,len(regs)):
		if M[regs[i],sector] < M[regs[ind],sector] and reference.Z.loc[regs[i]].drop(columns=regs[i]).sum(axis=1).loc[sector] > import_demand_FR.loc[sector] : # pour choisir une région comme région de report, elle doit au moins déjà exporter l'équivalent de la partie importée de la demande française
			ind=i
	print(regs[ind],sector)
	return regs[ind]

def get_worst(sector,reloc):
	#par défaut on ne se laisse pas la possibilité de relocaliser en FR
	M = reference.ghg_emissions_desag.M.sum()
	regs = list(reference.get_regions())[1:]
	if reloc:
		regs = list(reference.get_regions())
	ind=0
	for i in range(1,len(regs)):
		if M[regs[i],sector] > M[regs[ind],sector]:
			ind=i
	return regs[ind]

#construction du scénario least intense
def scenar_best(reloc=False,deloc=False):
	sectors_list = list(reference.get_sectors())
	sectors_gl = []
	moves_gl = []
	for sector in sectors_list:
		best = get_least(sector,reloc)
		if deloc:
			for i in range(len(list(reference.get_regions()))-1):
				sectors_gl.append(sector)
		else:
			for i in range(len(list(reference.get_regions()))-2):
				sectors_gl.append(sector)
		for reg in list(reference.get_regions()):
			if deloc:
				if reg!=best:
					moves_gl.append([reg,best])
			else:
				if reg!=best :
					if reg!='FR':
						moves_gl.append([reg,best])
	quantities = [1 for i in range(len(sectors_gl))]
	return sectors_gl, moves_gl, quantities

def scenar_worst(reloc=False,deloc=False):
	sectors_list = list(reference.get_sectors())
	sectors_gl = []
	moves_gl = []
	for sector in sectors_list:
		worst = get_worst(sector,reloc)
		if deloc:
			for i in range(len(list(reference.get_regions()))-1):
				sectors_gl.append(sector)
		else:
			for i in range(len(list(reference.get_regions()))-2):
				sectors_gl.append(sector)
		for reg in list(reference.get_regions()):
			if deloc:
				if reg!=worst:
					moves_gl.append([reg,worst])
			else:
				if reg!=worst :
					if reg!='FR':
						moves_gl.append([reg,worst])
	quantities = [1 for i in range(len(sectors_gl))]
	return sectors_gl, moves_gl, quantities


def scenar_pref_europe():
	nbreg = len(list(reference.get_regions()))
	sectors = (nbreg-1)*list(reference.get_sectors())
	quantities = [1 for i in range(len(sectors)) ]
	moves =[]
	for i in range(nbreg):
		reg = reference.get_regions()[i]
		if reg != 'Europe':
			for j in range(len(list(reference.get_sectors()))):
				moves.append([reg,'Europe'])
	return sectors,moves,quantities

# build conterfactual(s) using param sets
## ToDo
sectors,moves,quantities = scenar_best(reloc=True,deloc=False)
for i in range(len(quantities)):
	counterfactual.Z,counterfactual.Y = Tools.shock(list(reference.get_sectors()),counterfactual.Z,counterfactual.Y,moves[i][0],
	moves[i][1],sectors[i],quantities[i])
counterfactual.A = None
counterfactual.x = None
counterfactual.L = None

# calculate counterfactual(s) system
counterfactual.calc_all()
#print(counterfactual.Z)
counterfactual.ghg_emissions_desag = Tools.recal_extensions_per_region(
	counterfactual,
	'ghg_emissions'
)

#print(counterfactual.x)
#print(reference.x)
# ###########################
# # FORMAT RESULTS
# ###########################

<<<<<<< HEAD
=======
# save reference data base
reference.save_all(
	output_dir / ('reference' + '_' + concat_settings)  
)
>>>>>>> 540a483d


#save conterfactural(s)
counterfactual.save_all(
<<<<<<< HEAD
   output_dir / ('counterfactual' + '_' + concat_settings)  
=======
	output_dir / ('counterfactual' + '_' + concat_settings)  
>>>>>>> 540a483d
)
# concat results for visualisation
## ToDo
ghg_list = ['CO2', 'CH4', 'N2O', 'SF6', 'HFC', 'PFC']
sectors_list=list(reference.get_sectors())
reg_list = list(reference.get_regions())
def visualisation(scenario,scenario_name,type_emissions='D_cba',saveghg=False):
	ghg_list = ['CO2', 'CH4', 'N2O', 'SF6', 'HFC', 'PFC']
	dict_fig_name = {'D_cba' : '_empreinte_carbone_fr_importation','D_pba' : '_emissions_territoriales_fr','D_imp' : '_emissions_importees_fr','D_exp' : '_emissions_exportees_fr'}
	dict_plot_title = {'D_cba' : 'Empreinte carbone de la France', 'D_pba' : 'Emissions territoriales françaises','D_imp' : 'Emissions importées en France','D_exp' : 'Emissions exportées vers la France'}
	d_ = pd.DataFrame(getattr(scenario.ghg_emissions_desag,type_emissions))
	if scenario_name =="Cont":
		#pour contrefactuel on affiche la barre de la reference aussi
		emissions_df = d_['FR']
		em_df_ref = pd.DataFrame(getattr(reference.ghg_emissions_desag,type_emissions))['FR']
		sumonsectors = emissions_df.sum(axis=1)
		sumonsectors_ref = em_df_ref.sum(axis=1)
		total_ges_by_origin = sumonsectors.sum(level=0)
		total_ges_by_origin_ref = sumonsectors_ref.sum(level=0)
		liste_agg_ghg=[]
		liste_agg_ghg_ref=[]
		for ghg in ghg_list:
			liste_agg_ghg.append(sumonsectors.iloc[sumonsectors.index.get_level_values(1)==ghg].sum(level=0))
			liste_agg_ghg_ref.append(sumonsectors_ref.iloc[sumonsectors_ref.index.get_level_values(1)==ghg].sum(level=0))
		dict_pour_plot = {('Total','cont'):total_ges_by_origin,('Total','ref'):total_ges_by_origin_ref,
		('CO2','cont'):liste_agg_ghg[0],('CO2','ref'):liste_agg_ghg_ref[0],
		('CH4','cont'):liste_agg_ghg[1],('CH4','ref'):liste_agg_ghg_ref[1],
		('N2O','cont'):liste_agg_ghg[2],('N2O','ref'):liste_agg_ghg_ref[2],
		('SF6','cont'):liste_agg_ghg[3],('SF6','ref'):liste_agg_ghg_ref[3],
		('HFC','cont'):liste_agg_ghg[4],('HFC','ref'):liste_agg_ghg_ref[4],
		('PFC','cont'):liste_agg_ghg[5],('PFC','ref'):liste_agg_ghg_ref[5]}
	else:
		emissions_df = d_['FR']
		sumonsectors = emissions_df.sum(axis=1)
		total_ges_by_origin = sumonsectors.sum(level=0)
		liste_agg_ghg=[]
		for ghg in ghg_list:
			liste_agg_ghg.append(sumonsectors.iloc[sumonsectors.index.get_level_values(1)==ghg].sum(level=0))
		dict_pour_plot = {'Total':total_ges_by_origin,'CO2':liste_agg_ghg[0],
		'CH4':liste_agg_ghg[1],'N2O':liste_agg_ghg[2],'SF6':liste_agg_ghg[3],
		'HFC':liste_agg_ghg[4],'PFC':liste_agg_ghg[5]}

	pour_plot=pd.DataFrame(data=dict_pour_plot,index=scenario.get_regions())
	pour_plot.transpose().plot.bar(stacked=True,rot=45,figsize=(18,12))
	plt.title(dict_plot_title[type_emissions]+" (scenario "+scenario_name+")")
	plt.ylabel("MtCO2eq")
	plt.savefig("figures/"+scenario_name+dict_fig_name[type_emissions]+".png")
	plt.close()
	print(emissions_df.sum(level=0)['Agriculture'])
	if saveghg :
		for ghg in ghg_list:
			df = pd.DataFrame(None, index = scenario.get_sectors(), columns = scenario.get_regions())
			for reg in scenario.get_regions():
				df.loc[:,reg]=emissions_df.loc[(reg,ghg)]
			ax=df.plot.barh(stacked=True, figsize=(18,12))
			plt.grid()
			plt.xlabel("MtCO2eq")
			plt.title(dict_plot_title[type_emissions]+" de "+ghg+" par secteurs (scenario "+scenario_name+")")
			plt.savefig('figures/'+scenario_name+'_french_'+ghg+dict_fig_name[type_emissions]+'_provenance_sectors')
			plt.close()
	dict_sect_plot = {}
	for i in range(len(list(scenario.get_sectors()))):
		sector = list(scenario.get_sectors())[i]
		dict_sect_plot[sector] = {'cont':emissions_df.sum(level=0)[sector],'ref':em_df_ref.sum(level=0)[sector]}
	reform = {(outerKey, innerKey): values for outerKey, innerDict in dict_sect_plot.items() for innerKey, values in innerDict.items()}
	df_plot = pd.DataFrame(data=reform)
	ax=df_plot.T.plot.barh(stacked=True, figsize=(20,16))
	plt.grid()
	plt.xlabel("MtCO2eq")
	plt.title(dict_plot_title[type_emissions]+" de tous GES par secteurs (scenario "+scenario_name+")")
	plt.savefig('figures/'+scenario_name+dict_fig_name[type_emissions]+'_provenance_sectors')
	#plt.show()
	plt.close()

###########################
# VISUALIZE
###########################
def heat_S(type):
<<<<<<< HEAD
    S = reference.ghg_emissions_desag.S.sum()
    M = reference.ghg_emissions_desag.M.sum()
    sec_reg = []
    for reg in reg_list:
        in_reg=[]
        for sector in sectors_list:
            if type=='consommation':
                in_reg.append(M[reg,sector])
            if type=='production':
                in_reg.append(S[reg,sector])
        sec_reg.append(in_reg)
    df = pd.DataFrame(data=sec_reg,columns=sectors_list,index=reg_list).T
    df_n = df.div(df.max(axis=1), axis=0)*100
    if type=='consommation':
        title="Contenu carbone du bien importé"
    if type=='production':
        title="Intensité carbone de la production"
    fig, ax = plt.subplots()
    sns.heatmap(df_n,cmap='coolwarm', ax=ax,linewidths=1, linecolor='black').set_title(title)
    fig.tight_layout()
    plt.savefig('figures/heatmap_intensite_'+type)
    plt.show()
heat_S('consommation')
heat_S('production')
=======
	S = reference.ghg_emissions_desag.S.sum()
	M = reference.ghg_emissions_desag.M.sum()
	sec_reg = []
	for reg in reg_list:
		in_reg=[]
		for sector in sectors_list:
			if type=='consommation':
				in_reg.append(M[reg,sector])
			if type=='production':
				in_reg.append(S[reg,sector])
		sec_reg.append(in_reg)
	df = pd.DataFrame(data=sec_reg,columns=sectors_list,index=reg_list).T
	df_n = df.div(df.max(axis=1), axis=0)*100
	if type=='consommation':
		title="Contenu carbone du bien importé"
	if type=='production':
		title="Intensité carbone de la production"
	fig, ax = plt.subplots()
	sns.heatmap(df_n,cmap='coolwarm', ax=ax,linewidths=1, linecolor='black').set_title(title)
	fig.tight_layout()
	plt.savefig('figures/heatmap_intensite_'+type)
	plt.show()
#heat_S('consommation')
#heat_S('production')
>>>>>>> 540a483d

# reference analysis
## ToDo
for type in ['D_cba', 'D_pba', 'D_imp', 'D_exp'] :
	#visualisation(reference,"Ref",type,saveghg=False)
	visualisation(counterfactual,"Cont",type,saveghg=False)
# whole static comparative analysis
## ToDo

def delta_CF(ref,contr):
	""" Compare les EC des deux scenarios, éventuellement par secteur
	"""
	ref_dcba = pd.DataFrame(ref.ghg_emissions_desag.D_cba)
	con_dcba = pd.DataFrame(contr.ghg_emissions_desag.D_cba)
	cf_ref = ref_dcba['FR'].sum(axis=1).sum(level=0)
	cf_con = con_dcba['FR'].sum(axis=1).sum(level=0)
	return 100*(cf_con/cf_ref - 1), 100*(cf_con.sum()/cf_ref.sum() -1), cf_ref, cf_con
res = delta_CF(reference,counterfactual)
print("Variation EC française par provenance")
print(res[0])
print(res[1])
print('Empreinte carbone référence :', res[2].sum(), 'MtCO2eq')
print('Empreinte carbone contrefactuel :', res[3].sum(), 'MtCO2eq')
ref_dcba = pd.DataFrame(reference.ghg_emissions_desag.D_cba)
con_dcba = pd.DataFrame(counterfactual.ghg_emissions_desag.D_cba)
print('EC fossiles référence :', ref_dcba['FR','Crude oil'].sum(), 'MtCO2eq', ref_dcba['FR','Crude coal'].sum(),
 'MtCO2eq', ref_dcba['FR','Natural gas'].sum(), 'MtCO2eq' )
print('EC fossiles contrefactuel :', con_dcba['FR','Crude oil'].sum(), 'MtCO2eq', con_dcba['FR','Crude coal'].sum(), 
'MtCO2eq', con_dcba['FR','Natural gas'].sum(), 'MtCO2eq')

def compa_monetaire(ref,contr):
	#unité = M€
	return counterfactual.x - reference.x
print("Variation de richesse de la transformation")
print(compa_monetaire(reference,counterfactual).sum(level=0).sum())<|MERGE_RESOLUTION|>--- conflicted
+++ resolved
@@ -74,18 +74,17 @@
 
 # import or build calibration data
 if calib:
-<<<<<<< HEAD
-    print("Début calib")
-    # import exiobase data
-    reference = pymrio.parse_exiobase3(
-        data_dir / file_name
-    )
-
-    # isolate ghg emissions
-    reference.ghg_emissions = Tools.extract_ghg_emissions(reference)
-
-    # del useless extensions
-    reference.remove_extension(['satellite', 'impacts'])
+	print("Début calib")
+	# import exiobase data
+	reference = pymrio.parse_exiobase3(
+		data_dir / file_name
+	)
+
+	# isolate ghg emissions
+	reference.ghg_emissions = Tools.extract_ghg_emissions(reference)
+
+	# del useless extensions
+	reference.remove_extension(['satellite', 'impacts'])
 
     # import agregation matrices
     agg_matrix = {
@@ -97,46 +96,6 @@
     agg_matrix['sector'].set_index(['category', 'sub_category', 'sector'], inplace = True)
     agg_matrix['region'].set_index(['Country name', 'Country code'], inplace = True)
 
-    # apply regional and sectorial agregations
-    reference.aggregate(
-        region_agg = agg_matrix['region'].T.values,
-        sector_agg = agg_matrix['sector'].T.values,
-        region_names = agg_matrix['region'].columns.tolist(),
-        sector_names = agg_matrix['sector'].columns.tolist()
-    )
-
-    # reset all to flows before saving
-    reference = reference.reset_to_flows()
-    reference.ghg_emissions.reset_to_flows()
-
-    # save calibration data
-    reference.save_all(
-        data_dir / ('reference' + '_' + concat_settings)
-    )
-    print("Fin calib")
-=======
-	print("Début calib")
-	# import exiobase data
-	reference = pymrio.parse_exiobase3(
-		data_dir / file_name
-	)
-
-	# isolate ghg emissions
-	reference.ghg_emissions = Tools.extract_ghg_emissions(reference)
-
-	# del useless extensions
-	reference.remove_extension(['satellite', 'impacts'])
-
-	# import agregation matrices
-	agg_matrix = {
-		key: pd.read_excel(
-			data_dir / 'agg_matrix.xlsx',
-			sheet_name = key + '_' + value
-		) for (key, value) in agg_name.items()
-	}
-	agg_matrix['sector'].set_index(['category', 'sub_category', 'sector'], inplace = True)
-	agg_matrix['region'].set_index(['Country name', 'Country code'], inplace = True)
-
 	# apply regional and sectorial agregations
 	reference.aggregate(
 		region_agg = agg_matrix['region'].T.values,
@@ -154,7 +113,6 @@
 		data_dir / ('reference' + '_' + concat_settings)
 	)
 	print("Fin calib")
->>>>>>> 540a483d
 
 else:
 
@@ -369,22 +327,11 @@
 # # FORMAT RESULTS
 # ###########################
 
-<<<<<<< HEAD
-=======
-# save reference data base
-reference.save_all(
-	output_dir / ('reference' + '_' + concat_settings)  
-)
->>>>>>> 540a483d
 
 
 #save conterfactural(s)
 counterfactual.save_all(
-<<<<<<< HEAD
    output_dir / ('counterfactual' + '_' + concat_settings)  
-=======
-	output_dir / ('counterfactual' + '_' + concat_settings)  
->>>>>>> 540a483d
 )
 # concat results for visualisation
 ## ToDo
@@ -463,7 +410,6 @@
 # VISUALIZE
 ###########################
 def heat_S(type):
-<<<<<<< HEAD
     S = reference.ghg_emissions_desag.S.sum()
     M = reference.ghg_emissions_desag.M.sum()
     sec_reg = []
@@ -488,32 +434,6 @@
     plt.show()
 heat_S('consommation')
 heat_S('production')
-=======
-	S = reference.ghg_emissions_desag.S.sum()
-	M = reference.ghg_emissions_desag.M.sum()
-	sec_reg = []
-	for reg in reg_list:
-		in_reg=[]
-		for sector in sectors_list:
-			if type=='consommation':
-				in_reg.append(M[reg,sector])
-			if type=='production':
-				in_reg.append(S[reg,sector])
-		sec_reg.append(in_reg)
-	df = pd.DataFrame(data=sec_reg,columns=sectors_list,index=reg_list).T
-	df_n = df.div(df.max(axis=1), axis=0)*100
-	if type=='consommation':
-		title="Contenu carbone du bien importé"
-	if type=='production':
-		title="Intensité carbone de la production"
-	fig, ax = plt.subplots()
-	sns.heatmap(df_n,cmap='coolwarm', ax=ax,linewidths=1, linecolor='black').set_title(title)
-	fig.tight_layout()
-	plt.savefig('figures/heatmap_intensite_'+type)
-	plt.show()
-#heat_S('consommation')
-#heat_S('production')
->>>>>>> 540a483d
 
 # reference analysis
 ## ToDo
